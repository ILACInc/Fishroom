"""
This is for text formating

IRC: https://github.com/myano/jenni/wiki/IRC-String-Formatting
"""

import unittest
from .models import TextStyle, RichText, Color


<<<<<<< HEAD
class Text(object):
    def __init__(self, text):
        self.text = text

    @classmethod
    def fromIRC(cls, text):
        formatted = []
        controls = ['\x02', '\x03', '\x1d', '\x1f', '\x16', '\x0f']
        current_str = ""
        current_state = "normal"
        if len(text) > 0:
            c = text[0]
            if c in controls:
                current_state = "controls"
        current_color_num = 0

        def text_iter(text):
            for index in range(len(text)):
                if index == len(text) - 1:
                    yield text[index], None
                else:
                    yield text[index], text[index + 1]

        for (c, cn) in text_iter(text):
            if current_state == "controls":
                if not cn:
                    continue
                if cn in controls:
                    current_state = "controls"
                    continue
                if c == '\x03':
                    if cn.isnumeric():
                        current_state = "color"
                        current_color_num = 1
                    else:
                        current_state = "normal"
                elif c == "\x02":
                    current_str = ""
                    current_state = "bold"
                continue

            if current_state == "bold":
                if c == '\x02':
                    formatted.append((current_state, current_str))
                    if cn in controls:
                        current_str = ""
                        current_state = "controls"
                    else:
                        current_str = ""
                        current_state = "normal"
                if c not in controls:
                    current_str += c
                continue

            if current_state == "color":
                if c == '\x03':
                    formatted.append((current_state, current_str))
                    current_str = ""
                    if not cn:
                        continue
                    elif cn.isnumeric():
                        current_color_num = 1
                    elif cn in controls:
                        current_state = "controls"
                    else:
                        current_state = "normal"
                    continue
                # xx,xx xxx
                if current_color_num > 5 or current_color_num == 0:
                    current_color_num = 0
                    current_str += c
                    if not cn:
                        formatted.append((current_state, current_str))
                elif current_color_num == 1:
                    if cn and cn == ",":
                        current_color_num = 3
                    elif cn and not cn.isnumeric():
                        current_color_num = 6
                    else:
                        current_color_num += 1
                elif current_color_num == 2:
                    if cn == ",":
                        current_color_num += 1
                    else:
                        current_color_num = 6
                elif current_color_num == 3:
                    if cn and not cn.isnumeric():
                        current_color_num = 6
                    else:
                        current_color_num += 1
                elif current_color_num == 4:
                    if cn and not cn.isnumeric():
                        current_color_num = 6
                    else:
                        current_color_num += 1
                elif current_color_num == 5:
                    current_color_num += 1
                continue
            if current_state == "normal":
                current_str += c
                if not cn:
                    formatted.append((current_state, current_str))
                    continue
                if cn in controls:
                    formatted.append((current_state, current_str))
                    current_str = ""
                    current_state = "controls"
                    continue

        return Text(formatted)

    @classmethod
    def fromTelgram(cls, text):
        pass

    @classmethod
    def fromHTML(cls, text):
        pass
=======
class IRCCtrl(object):
    BOLD = '\x02'
    COLOR = '\x03'
    ITALIC = '\x1d'
    UNDERLINE = '\x1f'
    SWAPCOLOR = '\x16'
    RESET = '\x0f'

    _controls = set([BOLD, COLOR, ITALIC, UNDERLINE, SWAPCOLOR, RESET])
    styles = {
        BOLD: TextStyle.BOLD,
        COLOR: TextStyle.COLOR,
        ITALIC: TextStyle.ITALIC,
        UNDERLINE: TextStyle.UNDERLINE,
    }

    @classmethod
    def is_control(cls, t):
        return t in cls._controls


class TextFormatter(object):

    @classmethod
    def parseIRC(cls, text):
        """
        returns: Text object, with text field set to a list of (style, text)
        """
>>>>>>> 25f2dd6a

        if len(text) == 0:
            return [(TextStyle.NORMAL, "")]

        formatted = []
        cur_style = TextStyle()
        cur_str = ""
        color_fg, color_bg = "", None  # ANSI color number

        for (c, cn) in zip(text, list(text[1:])+[None]):
            if IRCCtrl.is_control(c):
                if cur_str:
                    formatted.append((cur_style, cur_str))
                    cur_str = ""
                    cur_style = cur_style.copy()

                if not cn:
                    break

                if c not in (IRCCtrl.COLOR, IRCCtrl.SWAPCOLOR, IRCCtrl.RESET):
                    # use bit xor to toggle style
                    cur_style.toggle(IRCCtrl.styles[c])

                elif c == IRCCtrl.COLOR:
                    # color is set only if valid color option presents
                    if cn.isnumeric():
                        color_fg = cn  # should be expanded later
                        cur_style.set(TextStyle.COLOR)
                    else:
                        color_fg, color_bg = "", None
                        cur_style.clear(TextStyle.COLOR)

                elif c == IRCCtrl.SWAPCOLOR:
                    if cur_style.has_color:
                        cur_style.color.swap()

                elif c == IRCCtrl.RESET:
                    cur_style = TextStyle()

            else:
                if color_fg:
                    # read color number
                    if color_bg is None:
                        # reading color_fg
                        if len(color_fg) == 1:
                            if cn.isnumeric():
                                color_fg += cn
                            elif cn == ',':
                                color_bg = ""
                            else:
                                cur_style.set_color(int(color_fg))
                                color_fg, color_bg = "", None
                        elif len(color_fg) == 2:
                            if cn == ',':
                                color_bg = ""
                            else:
                                cur_style.set_color(int(color_fg))
                                color_fg, color_bg = "", None
                    elif isinstance(color_bg, str):
                        # reading color_bg
                        if len(color_bg) == 0:
                            if cn.isnumeric():
                                color_bg = cn
                            else:
                                # "if the charter after ',' is not number"
                                cur_style.set_color(int(color_fg))
                                color_fg, color_bg = "", None
                                cur_str = ","
                        elif len(color_bg) == 1:
                            if cn.isnumeric():
                                color_bg += cn
                            else:
                                cur_style.set_color(
                                    int(color_fg), int(color_bg))
                                color_fg, color_bg = "", None
                        elif len(color_bg) == 2:
                            cur_style.set_color(int(color_fg), int(color_bg))
                            color_fg, color_bg = "", None
                else:
                    # read normal text
                    cur_str += c
                    if not cn:
                        formatted.append((cur_style, cur_str))

        return RichText(formatted)

    @classmethod
    def parseTelgram(cls, text):
        pass

    @classmethod
    def parseHTML(cls, text):
        pass

    def toPlain(self):
        return ''.join(i[1] for i in self.text)

    def __eq__(self, other):
        # print(self.text)
        # print(other.text)
        return (isinstance(other, self.__class__) and
                self.text == other.text)

    def __ne__(self, other):
        return not self.__eq__(other)


class TextTest(unittest.TestCase):
<<<<<<< HEAD
    def test_eq(self):
        self.assertEqual(Text([("normal", "Normal")]),
                         Text([("normal", "Normal")]),
                         "Class equal function")

    def test_to_plain(self):
        self.assertEqual(Text([
            ("color", "Test1"), ("color", "Test2"), ("normal", "Test3")
        ]).toPlain(), "Test1Test2Test3")

    def test_paser_irc(self):
        test_cases = [
            ("Test1", [("normal", "Test1")]),
            ("\x03Test2", [("normal", "Test2")]),
            ("\x03Test3\x03", [("normal", "Test3")]),
            ("\x033", []),
            ("\x033Test5", [("color", "Test5")]),
            ("\x033Test6\x03", [("color", "Test6")]),
            ("\x033,5Test7", [("color", "Test7")]),
            ("\x033,5Test8\x03", [("color", "Test8")]),
            ("\x033,05Test8\x03", [("color", "Test8")]),
            ("\x0303,05Test8\x03", [("color", "Test8")]),
            ("Test9\x03Test9", [("normal", "Test9"), ("normal", "Test9")]),
            ("\x033,5Test10\x03Test10\x03Test10", [
                ("color", "Test10"), ("normal", "Test10"), ("normal", "Test10")
            ]),
            ("\x033,5Test11\x034,5Test11\x03Test11", [
                ("color", "Test11"), ("color", "Test11"), ("normal", "Test11")
            ]),
            ("\x033,045Test12", [("color", "5Test12")]),
            ("\x03123,045Test12", [("color", "3,045Test12")]),
            ("\x02Test13\x02", [("bold", "Test13")]),
            ("Test14\x02Test14\x02Test14", [
                ("normal", "Test14"), ("bold", "Test14"), ("normal", "Test14")
            ]),
            ("\x1d\x02Test15\x02", [("bold", "Test15")]),
            ("\x1d\x02Test16\x02\x1d", [("bold", "Test16")]),
        ]
        for (_input, output) in test_cases:
            with self.subTest(_input=_input, output=output):
                self.assertEqual(Text.fromIRC(_input), Text(output))
=======

    def test_parse_irc(self):
        test_cases = [
            ("Test1", [(TextStyle(), "Test1")]),
            ("\x03Test2", [(TextStyle(), "Test2")]),
            ("\x03Test2\x03", [(TextStyle(), "Test2")]),
            ("\x03", []),
            ("\x033Test5", [(TextStyle(color=Color(3)), "Test5")]),
            ("\x033Test6\x03", [(TextStyle(color=Color(3)), "Test6")]),
            ("\x033,5Test7", [(TextStyle(color=Color(3, 5)), "Test7")]),
            ("Test9\x03Test9", [(TextStyle(), "Test9"), (TextStyle(), "Test9")]),
            ("\x033,5Test10\x03Test10\x03Test10", [
                (TextStyle(color=Color(3, 5)), "Test10"),
                (TextStyle(), "Test10"),
                (TextStyle(), "Test10"),
            ]),
            ("\x033,5Test11\x0f\x02Test11\x03Test11", [
                (TextStyle(color=Color(3, 5)), "Test11"),
                (TextStyle(bold=1), "Test11"),
                (TextStyle(bold=1), "Test11"),
            ]),
            ("\x033,045Test12", [(TextStyle(color=Color(3, 4)), "5Test12")]),
            ("\x03123,045Test13", [(TextStyle(color=Color(12)), "3,045Test13")]),
            ("Test14\x02\x034Test14\x02\x03Test14", [
                (TextStyle(), "Test14"),
                (TextStyle(bold=1, color=Color(4)), "Test14"),
                (TextStyle(), "Test14")
            ]),
            ("\x1d\x02Test15\x02\x1d", [(TextStyle(bold=1, italic=1), "Test15")]),
            ("\x035,2Test16\x16Test16", [
                (TextStyle(color=Color(5, 2)), "Test16"),
                (TextStyle(color=Color(2, 5)), "Test16"),
            ]),
            ("Test17\x035,2Test17\x16\x02Test17\x0fTest17", [
                (TextStyle(), "Test17"),
                (TextStyle(color=Color(5, 2)), "Test17"),
                (TextStyle(color=Color(2, 5), bold=1), "Test17"),
                (TextStyle(), "Test17"),
            ]),
        ]
        for (_input, output) in test_cases:
            with self.subTest(_input=_input, output=output):
                self.assertEqual(
                    TextFormatter.parseIRC(_input), RichText(output)
                )
>>>>>>> 25f2dd6a


if __name__ == '__main__':
    unittest.main()<|MERGE_RESOLUTION|>--- conflicted
+++ resolved
@@ -8,126 +8,6 @@
 from .models import TextStyle, RichText, Color
 
 
-<<<<<<< HEAD
-class Text(object):
-    def __init__(self, text):
-        self.text = text
-
-    @classmethod
-    def fromIRC(cls, text):
-        formatted = []
-        controls = ['\x02', '\x03', '\x1d', '\x1f', '\x16', '\x0f']
-        current_str = ""
-        current_state = "normal"
-        if len(text) > 0:
-            c = text[0]
-            if c in controls:
-                current_state = "controls"
-        current_color_num = 0
-
-        def text_iter(text):
-            for index in range(len(text)):
-                if index == len(text) - 1:
-                    yield text[index], None
-                else:
-                    yield text[index], text[index + 1]
-
-        for (c, cn) in text_iter(text):
-            if current_state == "controls":
-                if not cn:
-                    continue
-                if cn in controls:
-                    current_state = "controls"
-                    continue
-                if c == '\x03':
-                    if cn.isnumeric():
-                        current_state = "color"
-                        current_color_num = 1
-                    else:
-                        current_state = "normal"
-                elif c == "\x02":
-                    current_str = ""
-                    current_state = "bold"
-                continue
-
-            if current_state == "bold":
-                if c == '\x02':
-                    formatted.append((current_state, current_str))
-                    if cn in controls:
-                        current_str = ""
-                        current_state = "controls"
-                    else:
-                        current_str = ""
-                        current_state = "normal"
-                if c not in controls:
-                    current_str += c
-                continue
-
-            if current_state == "color":
-                if c == '\x03':
-                    formatted.append((current_state, current_str))
-                    current_str = ""
-                    if not cn:
-                        continue
-                    elif cn.isnumeric():
-                        current_color_num = 1
-                    elif cn in controls:
-                        current_state = "controls"
-                    else:
-                        current_state = "normal"
-                    continue
-                # xx,xx xxx
-                if current_color_num > 5 or current_color_num == 0:
-                    current_color_num = 0
-                    current_str += c
-                    if not cn:
-                        formatted.append((current_state, current_str))
-                elif current_color_num == 1:
-                    if cn and cn == ",":
-                        current_color_num = 3
-                    elif cn and not cn.isnumeric():
-                        current_color_num = 6
-                    else:
-                        current_color_num += 1
-                elif current_color_num == 2:
-                    if cn == ",":
-                        current_color_num += 1
-                    else:
-                        current_color_num = 6
-                elif current_color_num == 3:
-                    if cn and not cn.isnumeric():
-                        current_color_num = 6
-                    else:
-                        current_color_num += 1
-                elif current_color_num == 4:
-                    if cn and not cn.isnumeric():
-                        current_color_num = 6
-                    else:
-                        current_color_num += 1
-                elif current_color_num == 5:
-                    current_color_num += 1
-                continue
-            if current_state == "normal":
-                current_str += c
-                if not cn:
-                    formatted.append((current_state, current_str))
-                    continue
-                if cn in controls:
-                    formatted.append((current_state, current_str))
-                    current_str = ""
-                    current_state = "controls"
-                    continue
-
-        return Text(formatted)
-
-    @classmethod
-    def fromTelgram(cls, text):
-        pass
-
-    @classmethod
-    def fromHTML(cls, text):
-        pass
-=======
 class IRCCtrl(object):
     BOLD = '\x02'
     COLOR = '\x03'
@@ -156,7 +36,6 @@
         """
         returns: Text object, with text field set to a list of (style, text)
         """
->>>>>>> 25f2dd6a
 
         if len(text) == 0:
             return [(TextStyle.NORMAL, "")]
@@ -251,63 +130,8 @@
     def parseHTML(cls, text):
         pass
 
-    def toPlain(self):
-        return ''.join(i[1] for i in self.text)
-
-    def __eq__(self, other):
-        # print(self.text)
-        # print(other.text)
-        return (isinstance(other, self.__class__) and
-                self.text == other.text)
-
-    def __ne__(self, other):
-        return not self.__eq__(other)
-
 
 class TextTest(unittest.TestCase):
-<<<<<<< HEAD
-    def test_eq(self):
-        self.assertEqual(Text([("normal", "Normal")]),
-                         Text([("normal", "Normal")]),
-                         "Class equal function")
-
-    def test_to_plain(self):
-        self.assertEqual(Text([
-            ("color", "Test1"), ("color", "Test2"), ("normal", "Test3")
-        ]).toPlain(), "Test1Test2Test3")
-
-    def test_paser_irc(self):
-        test_cases = [
-            ("Test1", [("normal", "Test1")]),
-            ("\x03Test2", [("normal", "Test2")]),
-            ("\x03Test3\x03", [("normal", "Test3")]),
-            ("\x033", []),
-            ("\x033Test5", [("color", "Test5")]),
-            ("\x033Test6\x03", [("color", "Test6")]),
-            ("\x033,5Test7", [("color", "Test7")]),
-            ("\x033,5Test8\x03", [("color", "Test8")]),
-            ("\x033,05Test8\x03", [("color", "Test8")]),
-            ("\x0303,05Test8\x03", [("color", "Test8")]),
-            ("Test9\x03Test9", [("normal", "Test9"), ("normal", "Test9")]),
-            ("\x033,5Test10\x03Test10\x03Test10", [
-                ("color", "Test10"), ("normal", "Test10"), ("normal", "Test10")
-            ]),
-            ("\x033,5Test11\x034,5Test11\x03Test11", [
-                ("color", "Test11"), ("color", "Test11"), ("normal", "Test11")
-            ]),
-            ("\x033,045Test12", [("color", "5Test12")]),
-            ("\x03123,045Test12", [("color", "3,045Test12")]),
-            ("\x02Test13\x02", [("bold", "Test13")]),
-            ("Test14\x02Test14\x02Test14", [
-                ("normal", "Test14"), ("bold", "Test14"), ("normal", "Test14")
-            ]),
-            ("\x1d\x02Test15\x02", [("bold", "Test15")]),
-            ("\x1d\x02Test16\x02\x1d", [("bold", "Test16")]),
-        ]
-        for (_input, output) in test_cases:
-            with self.subTest(_input=_input, output=output):
-                self.assertEqual(Text.fromIRC(_input), Text(output))
-=======
 
     def test_parse_irc(self):
         test_cases = [
@@ -353,7 +177,6 @@
                 self.assertEqual(
                     TextFormatter.parseIRC(_input), RichText(output)
                 )
->>>>>>> 25f2dd6a
 
 
 if __name__ == '__main__':
